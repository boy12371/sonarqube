/*
 * SonarQube, open source software quality management tool.
 * Copyright (C) 2008-2014 SonarSource
 * mailto:contact AT sonarsource DOT com
 *
 * SonarQube is free software; you can redistribute it and/or
 * modify it under the terms of the GNU Lesser General Public
 * License as published by the Free Software Foundation; either
 * version 3 of the License, or (at your option) any later version.
 *
 * SonarQube is distributed in the hope that it will be useful,
 * but WITHOUT ANY WARRANTY; without even the implied warranty of
 * MERCHANTABILITY or FITNESS FOR A PARTICULAR PURPOSE.  See the GNU
 * Lesser General Public License for more details.
 *
 * You should have received a copy of the GNU Lesser General Public License
 * along with this program; if not, write to the Free Software Foundation,
 * Inc., 51 Franklin Street, Fifth Floor, Boston, MA  02110-1301, USA.
 */
define([
      'source-viewer/source',
      'issue/models/issue',
      'issue/collections/issues',
      'issue/issue-view',
      'source-viewer/header',
      'source-viewer/popups/scm-popup',
      'source-viewer/popups/coverage-popup',
      'source-viewer/popups/duplication-popup',
      'source-viewer/popups/line-actions-popup',
      'templates/source-viewer'
    ],
    function (Source,
              Issue,
              Issues,
              IssueView,
              HeaderView,
              SCMPopupView,
              CoveragePopupView,
              DuplicationPopupView,
              LineActionsPopupView) {

      var $ = jQuery,
          HIGHLIGHTED_ROW_CLASS = 'source-line-highlighted';

      return Marionette.Layout.extend({
        className: 'source-viewer',
        template: Templates['source-viewer'],

        ISSUES_LIMIT: 100,
        LINES_LIMIT: 1000,
        TOTAL_LINES_LIMIT: 3000,
        LINES_AROUND: 500,

        regions: {
          headerRegion: '.source-viewer-header'
        },

        ui: {
          sourceBeforeSpinner: '.js-component-viewer-source-before',
          sourceAfterSpinner: '.js-component-viewer-source-after'
        },

        events: function () {
          return {
            'click .sym': 'highlightUsages',
            'click .source-line-scm': 'showSCMPopup',
            'click .source-line-covered': 'showCoveragePopup',
            'click .source-line-partially-covered': 'showCoveragePopup',
            'click .source-line-uncovered': 'showCoveragePopup',
            'click .source-line-duplications': 'showDuplications',
            'click .source-line-duplications-extra': 'showDuplicationPopup',
            'click .source-line-with-issues': 'onLineIssuesClick',
            'click .source-line-number[data-line-number]': 'onLineNumberClick',
            'mouseenter .source-line-filtered .source-line-filtered-container': 'showFilteredTooltip',
            'mouseleave .source-line-filtered .source-line-filtered-container': 'hideFilteredTooltip'
          };
        },

        initialize: function () {
          if (this.model == null) {
            this.model = new Source();
          }
          this.issues = new Issues();
          this.listenTo(this.issues, 'change:severity', this.onIssuesSeverityChange);
          this.issueViews = [];
          this.loadSourceBeforeThrottled = _.throttle(this.loadSourceBefore, 1000);
          this.loadSourceAfterThrottled = _.throttle(this.loadSourceAfter, 1000);
          this.scrollTimer = null;
          this.highlightedLine = null;
          this.listenTo(this, 'loaded', this.onLoaded);
        },

        renderHeader: function () {
          this.headerRegion.show(new HeaderView({
            viewer: this,
            model: this.model
          }));
        },

        onRender: function () {
          this.renderHeader();
          this.renderIssues();
          if (this.model.has('filterLinesFunc')) {
            this.filterLines(this.model.get('filterLinesFunc'));
          }
          this.$('[data-toggle="tooltip"]').tooltip({ container: 'body' });
        },

        onClose: function () {
          this.issueViews.forEach(function (view) {
            return view.close();
          });
          this.issueViews = [];
          this.clearTooltips();
        },

        clearTooltips: function () {
          this.$('[data-toggle="tooltip"]').tooltip('destroy');
        },

        onLoaded: function () {
          this.bindScrollEvents();
        },

        open: function (id, options) {
          var that = this,
              opts = typeof options === 'object' ? options : {},
              finalize = function () {
                that.requestIssues().done(function () {
                  that.render();
                  that.trigger('loaded');
                });
              };
          _.extend(this.options, _.defaults(opts, { workspace: false }));
          this.model
              .clear()
              .set(_.result(this.model, 'defaults'))
              .set({ uuid: id });
          this.requestComponent().done(function () {
            that.requestSource()
                .done(finalize)
                .fail(function () {
                  that.model.set({
                    source: [
                      { line: 0 }
                    ]
                  });
                  finalize();
                });
          });
          return this;
        },

        requestComponent: function () {
          var that = this,
              url = baseUrl + '/api/components/app',
              options = { uuid: this.model.id };
          return $.get(url, options).done(function (data) {
            that.model.set(data);
            that.model.set({ isUnitTest: data.q === 'UTS' });
          });
        },

        linesLimit: function () {
          return {
            from: 1,
            to: this.LINES_LIMIT
          };
        },

        getUTCoverageStatus: function (row) {
          var status = null;
          if (row.utLineHits > 0) {
            status = 'partially-covered';
          }
          if (row.utLineHits > 0 && row.utConditions === row.utCoveredConditions) {
            status = 'covered';
          }
          if (row.utLineHits === 0 || row.utCoveredConditions === 0) {
            status = 'uncovered';
          }
          return status;
        },

        getItCoverageStatus: function (row) {
          var status = null;
          if (row.itLineHits > 0) {
            status = 'partially-covered';
          }
          if (row.itLineHits > 0 && row.itConditions === row.itCoveredConditions) {
            status = 'covered';
          }
          if (row.itLineHits === 0 || row.itCoveredConditions === 0) {
            status = 'uncovered';
          }
          return status;
        },

        requestSource: function () {
          var that = this,
              url = baseUrl + '/api/sources/lines',
              options = _.extend({ uuid: this.model.id }, this.linesLimit());
          return $.get(url, options).done(function (data) {
            var source = (data.sources || []).slice(0);
            if (source.length === 0 || (source.length > 0 && _.first(source).line === 1)) {
              source.unshift({ line: 0 });
            }
            source = source.map(function (row) {
              return _.extend(row, {
                utCoverageStatus: that.getUTCoverageStatus(row),
                itCoverageStatus: that.getItCoverageStatus(row)
              });
            });
            var firstLine = _.first(source).line,
                linesRequested = options.to - options.from + 1;
            that.model.set({
              source: source,
              hasUTCoverage: that.model.hasUTCoverage(source),
              hasITCoverage: that.model.hasITCoverage(source),
              hasSourceBefore: firstLine > 1,
              hasSourceAfter: data.sources.length === linesRequested
            });
            that.model.checkIfHasDuplications();
          }).fail(function (request) {
            if (request.status === 403) {
              that.model.set({
                source: [],
                hasSourceBefore: false,
                hasSourceAfter: false,
                canSeeCode: false
              });
            }
          });
        },

        requestDuplications: function () {
          var that = this,
              url = baseUrl + '/api/duplications/show',
              options = { uuid: this.model.id };
          return $.get(url, options, function (data) {
            var hasDuplications = (data != null) && (data.duplications != null),
                duplications = [];
            if (hasDuplications) {
              duplications = {};
              data.duplications.forEach(function (d) {
                d.blocks.forEach(function (b) {
                  if (b._ref === '1') {
                    var lineFrom = b.from,
                        lineTo = b.from + b.size - 1;
                    for (var j = lineFrom; j <= lineTo; j++) {
                      duplications[j] = true;
                    }
                  }
                });
              });
              duplications = _.pairs(duplications).map(function (line) {
                return {
                  line: +line[0],
                  duplicated: line[1]
                };
              });
            }
            that.model.addMeta(duplications);
            that.model.addDuplications(data.duplications);
            that.model.set({
              duplications: data.duplications,
              duplicationsParsed: duplications,
              duplicationFiles: data.files
            });
          });
        },

        requestIssues: function () {
          var that = this,
              options = {
                data: {
                  componentUuids: this.model.id,
                  extra_fields: 'actions,transitions,assigneeName,actionPlanName',
                  resolved: false,
                  s: 'FILE_LINE',
                  asc: true,
                  ignorePaging: true
                }
              };
          return this.issues.fetch(options).done(function () {
            that.addIssuesPerLineMeta(that.issues);
          });
        },

        _sortBySeverity: function (issues) {
          var order = ['BLOCKER', 'CRITICAL', 'MAJOR', 'MINOR', 'INFO'];
          return _.sortBy(issues, function (issue) {
            return order.indexOf(issue.severity);
          });
        },

        addIssuesPerLineMeta: function (issues) {
          var that = this,
              lines = {};
          issues.forEach(function (issue) {
            var line = issue.get('line') || 0;
            if (!_.isArray(lines[line])) {
              lines[line] = [];
            }
            lines[line].push(issue.toJSON());
          });
          var issuesPerLine = _.pairs(lines).map(function (line) {
            return {
              line: +line[0],
              issues: that._sortBySeverity(line[1])
            };
          });
          this.model.addMeta(issuesPerLine);
        },

        limitIssues: function (issues) {
          return issues.first(this.ISSUES_LIMIT);
        },

        renderIssues: function () {
          this.$('.issue-list').addClass('hidden');
        },

        renderIssue: function (issue) {
          var issueView = new IssueView({
            el: '#issue-' + issue.get('key'),
            model: issue
          });
          this.issueViews.push(issueView);
          issueView.render();
        },

        addIssue: function (issue) {
          var line = issue.get('line') || 0,
              code = this.$('.source-line-code[data-line-number=' + line + ']'),
              issueBox = '<div class="issue" id="issue-' + issue.get('key') + '" data-key="' + issue.get('key') + '">';
          code.addClass('has-issues');
          var issueList = code.find('.issue-list');
          if (issueList.length === 0) {
            code.append('<div class="issue-list"></div>');
            issueList = code.find('.issue-list');
          }
          issueList
              .append(issueBox)
              .removeClass('hidden');
          this.renderIssue(issue);
        },

        showIssuesForLine: function (line) {
          this.$('.source-line-code[data-line-number="' + line + '"]').find('.issue-list').removeClass('hidden');
          var issues = this.issues.filter(function (issue) {
            return (issue.get('line') === line) || (!issue.get('line') && !line);
          });
          issues.forEach(this.renderIssue, this);
        },

        onIssuesSeverityChange: function () {
          var that = this;
          this.addIssuesPerLineMeta(this.issues);
          this.$('.source-line-with-issues').each(function () {
            var line = +$(this).data('line-number'),
                row = _.findWhere(that.model.get('source'), { line: line }),
                issue = _.first(row.issues);
            $(this).html('<i class="icon-severity-' + issue.severity.toLowerCase() + '"></i>');
          });
        },

        highlightUsages: function (e) {
          var highlighted = $(e.currentTarget).is('.highlighted'),
              key = e.currentTarget.className.split(/\s+/)[0];
          this.$('.sym.highlighted').removeClass('highlighted');
          if (!highlighted) {
            this.$('.sym.' + key).addClass('highlighted');
          }
        },

        showSCMPopup: function (e) {
          e.stopPropagation();
          $('body').click();
          var line = +$(e.currentTarget).data('line-number'),
              row = _.findWhere(this.model.get('source'), { line: line }),
              popup = new SCMPopupView({
                triggerEl: $(e.currentTarget),
                model: new Backbone.Model(row)
              });
          popup.render();
        },

        showCoveragePopup: function (e) {
          e.stopPropagation();
          $('body').click();
          this.clearTooltips();
          var line = $(e.currentTarget).data('line-number'),
              row = _.findWhere(this.model.get('source'), { line: line }),
              url = baseUrl + '/api/tests/test_cases',
              options = {
                uuid: this.model.id,
                line: line
              };
          return $.get(url, options).done(function (data) {
            var popup = new CoveragePopupView({
              model: new Backbone.Model(data),
              row: row,
              tests: $(e.currentTarget).data('tests'),
              triggerEl: $(e.currentTarget)
            });
            popup.render();
          });
        },

        showDuplications: function (e) {
          var that = this,
              lineNumber = $(e.currentTarget).closest('.source-line').data('line-number');
          this.clearTooltips();
          this.requestDuplications().done(function () {
            that.render();
            that.$el.addClass('source-duplications-expanded');

            // immediately show dropdown popup if there is only one duplicated block
            if (that.model.get('duplications').length === 1) {
              var dupsBlock = that.$('.source-line[data-line-number=' + lineNumber + ']')
                  .find('.source-line-duplications-extra');
              dupsBlock.click();
            }
          });
        },

        showDuplicationPopup: function (e) {
          e.stopPropagation();
          $('body').click();
          this.clearTooltips();
          var index = $(e.currentTarget).data('index'),
              line = $(e.currentTarget).data('line-number'),
              blocks = this.model.get('duplications')[index - 1].blocks,
              inRemovedComponent = _.some(blocks, function (b) {
                return b._ref == null;
<<<<<<< HEAD
              });
          blocks = _.filter(blocks, function (b) {
            var outOfBounds = b.from > line || b.from + b.size < line;
            return (b._ref != null) && ((b._ref !== '1') || (b._ref === '1' && outOfBounds));
=======
              }),
              foundOne = false;
          blocks = _.filter(blocks, function (b) {
            var outOfBounds = b.from > line || b.from + b.size < line,
                currentFile = b._ref === '1',
                isOk = (b._ref != null) && (!currentFile || (currentFile && (outOfBounds || foundOne)));
            if (b._ref === '1' && !outOfBounds) {
              foundOne = true;
            }
            return isOk;
>>>>>>> 438fd4cd
          });
          var popup = new DuplicationPopupView({
            triggerEl: $(e.currentTarget),
            model: this.model,
            inRemovedComponent: inRemovedComponent,
            collection: new Backbone.Collection(blocks)
          });
          popup.render();
        },

        onLineIssuesClick: function (e) {
          var line = $(e.currentTarget).data('line-number');
          if ($(e.currentTarget).parent().find('.issue-list').is('.hidden')) {
            this.showIssuesForLine(line);
          } else {
            $(e.currentTarget).parent().find('.issue-list').addClass('hidden');
          }
        },

        showLineActionsPopup: function (e) {
          e.stopPropagation();
          $('body').click();
          var that = this,
              line = $(e.currentTarget).data('line-number'),
              popup = new LineActionsPopupView({
                triggerEl: $(e.currentTarget),
                model: this.model,
                line: line,
                row: $(e.currentTarget).closest('.source-line')
              });
          popup.on('onManualIssueAdded', function (data) {
            that.addIssue(new Issue(data));
          });
          popup.render();
        },

        onLineNumberClick: function (e) {
          var row = $(e.currentTarget).closest('.source-line'),
              line = row.data('line-number'),
              highlighted = row.is('.' + HIGHLIGHTED_ROW_CLASS);
          if (!highlighted) {
            this.highlightLine(line);
            this.showLineActionsPopup(e);
          } else {
            this.removeHighlighting();
          }
        },

        removeHighlighting: function () {
          this.highlightedLine = null;
          this.$('.' + HIGHLIGHTED_ROW_CLASS).removeClass(HIGHLIGHTED_ROW_CLASS);
        },

        highlightLine: function (line) {
          var row = this.$('.source-line[data-line-number=' + line + ']');
          this.removeHighlighting();
          this.highlightedLine = line;
          row.addClass(HIGHLIGHTED_ROW_CLASS);
          return this;
        },

        bindScrollEvents: function () {
          var that = this;
          this.$el.scrollParent().on('scroll.source-viewer', function () {
            that.onScroll();
          });
        },

        unbindScrollEvents: function () {
          this.$el.scrollParent().off('scroll.source-viewer');
        },

        onScroll: function () {
          var p = this.$el.scrollParent();
          if (p.is(document)) {
            p = $(window);
          }
          var pTopOffset = p.offset() != null ? p.offset().top : 0,
              pPosition = p.scrollTop() + pTopOffset;
          if (this.model.get('hasSourceBefore') && (pPosition <= this.ui.sourceBeforeSpinner.offset().top)) {
            this.loadSourceBeforeThrottled();
          }
          if (this.model.get('hasSourceAfter') && (pPosition + p.height() >= this.ui.sourceAfterSpinner.offset().top)) {
            return this.loadSourceAfterThrottled();
          }
        },

        scrollToLine: function (line) {
          var row = this.$('.source-line[data-line-number=' + line + ']');
          if (row.length > 0) {
            var p = this.$el.scrollParent();
            if (p.is(document)) {
              p = $(window);
            }
            var pTopOffset = p.offset() != null ? p.offset().top : 0,
                pHeight = p.height(),
                goal = row.offset().top - pHeight / 3 - pTopOffset;
            p.scrollTop(goal);
          }
          return this;
        },

        scrollToFirstLine: function (line) {
          var row = this.$('.source-line[data-line-number=' + line + ']');
          if (row.length > 0) {
            var p = this.$el.scrollParent();
            if (p.is(document)) {
              p = $(window);
            }
            var pTopOffset = p.offset() != null ? p.offset().top : 0,
                goal = row.offset().top - pTopOffset;
            p.scrollTop(goal);
          }
          return this;
        },

        scrollToLastLine: function (line) {
          var row = this.$('.source-line[data-line-number=' + line + ']');
          if (row.length > 0) {
            var p = this.$el.scrollParent();
            if (p.is(document)) {
              p = $(window);
            }
            var pTopOffset = p.offset() != null ? p.offset().top : 0,
                pHeight = p.height(),
                goal = row.offset().top - pTopOffset - pHeight + row.height();
            p.scrollTop(goal);
          }
          return this;
        },

        loadSourceBefore: function () {
          this.unbindScrollEvents();
          var that = this,
              source = this.model.get('source'),
              firstLine = _.first(source).line,
              url = baseUrl + '/api/sources/lines',
              options = {
                uuid: this.model.id,
                from: firstLine - this.LINES_AROUND,
                to: firstLine - 1
              };
          return $.get(url, options).done(function (data) {
            source = (data.sources || []).concat(source);
            if (source.length > that.TOTAL_LINES_LIMIT + 1) {
              source = source.slice(0, that.TOTAL_LINES_LIMIT);
              that.model.set({ hasSourceAfter: true });
            }
            if (source.length === 0 || (source.length > 0 && _.first(source).line === 1)) {
              source.unshift({ line: 0 });
            }
            source = source.map(function (row) {
              return _.extend(row, {
                utCoverageStatus: that.getUTCoverageStatus(row),
                itCoverageStatus: that.getItCoverageStatus(row)
              });
            });
            that.model.set({
              source: source,
              hasUTCoverage: that.model.hasUTCoverage(source),
              hasITCoverage: that.model.hasITCoverage(source),
              hasSourceBefore: (data.sources.length === that.LINES_AROUND) && (_.first(source).line > 0)
            });
            that.addIssuesPerLineMeta(that.issues);
            if (that.model.has('duplications')) {
              that.model.addDuplications(that.model.get('duplications'));
              that.model.addMeta(that.model.get('duplicationsParsed'));
            }
            that.model.checkIfHasDuplications();
            that.render();
            that.scrollToFirstLine(firstLine);
            if (that.model.get('hasSourceBefore') || that.model.get('hasSourceAfter')) {
              that.bindScrollEvents();
            }
          });
        },

        loadSourceAfter: function () {
          this.unbindScrollEvents();
          var that = this,
              source = this.model.get('source'),
              lastLine = _.last(source).line,
              url = baseUrl + '/api/sources/lines',
              options = {
                uuid: this.model.id,
                from: lastLine + 1,
                to: lastLine + this.LINES_AROUND
              };
          return $.get(url, options).done(function (data) {
            source = source.concat(data.sources);
            if (source.length > that.TOTAL_LINES_LIMIT + 1) {
              source = source.slice(source.length - that.TOTAL_LINES_LIMIT);
              that.model.set({ hasSourceBefore: true });
            }
            source = source.map(function (row) {
              return _.extend(row, {
                utCoverageStatus: that.getUTCoverageStatus(row),
                itCoverageStatus: that.getItCoverageStatus(row)
              });
            });
            that.model.set({
              source: source,
              hasUTCoverage: that.model.hasUTCoverage(source),
              hasITCoverage: that.model.hasITCoverage(source),
              hasSourceAfter: data.sources.length === that.LINES_AROUND
            });
            that.addIssuesPerLineMeta(that.issues);
            if (that.model.has('duplications')) {
              that.model.addDuplications(that.model.get('duplications'));
              that.model.addMeta(that.model.get('duplicationsParsed'));
            }
            that.model.checkIfHasDuplications();
            that.render();
            that.scrollToLastLine(lastLine);
            if (that.model.get('hasSourceBefore') || that.model.get('hasSourceAfter')) {
              that.bindScrollEvents();
            }
          }).fail(function () {
            that.model.set({
              hasSourceAfter: false
            });
            that.render();
            if (that.model.get('hasSourceBefore') || that.model.get('hasSourceAfter')) {
              that.bindScrollEvents();
            }
          });
        },

        filterLines: function (func) {
          var lines = this.model.get('source'),
              $lines = this.$('.source-line');
          this.model.set('filterLinesFunc', func);
          lines.forEach(function (line, idx) {
            var $line = $($lines[idx]),
                filtered = func(line) && line.line > 0;
            $line.toggleClass('source-line-shadowed', !filtered);
            $line.toggleClass('source-line-filtered', filtered);
          });
        },

        filterLinesByDate: function (date, label) {
          var sinceDate = moment(date).toDate();
          this.sinceLabel = label;
          this.filterLines(function (line) {
            var scmDate = moment(line.scmDate).toDate();
            return scmDate >= sinceDate;
          });
        },

        showFilteredTooltip: function (e) {
          $(e.currentTarget).tooltip({
            container: 'body',
            placement: 'right',
            title: tp('source_viewer.tooltip.new_code', this.sinceLabel),
            trigger: 'manual'
          }).tooltip('show');
        },

        hideFilteredTooltip: function (e) {
          $(e.currentTarget).tooltip('destroy');
        }
      });

    });
<|MERGE_RESOLUTION|>--- conflicted
+++ resolved
@@ -434,12 +434,6 @@
               blocks = this.model.get('duplications')[index - 1].blocks,
               inRemovedComponent = _.some(blocks, function (b) {
                 return b._ref == null;
-<<<<<<< HEAD
-              });
-          blocks = _.filter(blocks, function (b) {
-            var outOfBounds = b.from > line || b.from + b.size < line;
-            return (b._ref != null) && ((b._ref !== '1') || (b._ref === '1' && outOfBounds));
-=======
               }),
               foundOne = false;
           blocks = _.filter(blocks, function (b) {
@@ -450,7 +444,6 @@
               foundOne = true;
             }
             return isOk;
->>>>>>> 438fd4cd
           });
           var popup = new DuplicationPopupView({
             triggerEl: $(e.currentTarget),
