<?xml version="1.0" encoding="UTF-8"?>
<project xmlns="http://maven.apache.org/POM/4.0.0" xmlns:xsi="http://www.w3.org/2001/XMLSchema-instance" xsi:schemaLocation="http://maven.apache.org/POM/4.0.0 http://maven.apache.org/xsd/maven-4.0.0.xsd">
  <parent>
    <groupId>org.codehaus.sonar</groupId>
    <artifactId>server</artifactId>
<<<<<<< HEAD
    <version>5.0-SNAPSHOT</version>
=======
    <version>4.5.1-SNAPSHOT</version>
>>>>>>> c48b703b
    <relativePath>../</relativePath>
  </parent>
  <modelVersion>4.0.0</modelVersion>

  <artifactId>sonar-process-monitor</artifactId>
  <name>SonarQube :: Process Monitor</name>

  <dependencies>
    <dependency>
      <groupId>org.codehaus.sonar</groupId>
      <artifactId>sonar-process</artifactId>
      <version>${project.version}</version>
    </dependency>
    <dependency>
      <groupId>org.slf4j</groupId>
      <artifactId>slf4j-api</artifactId>
    </dependency>
    <dependency>
      <groupId>ch.qos.logback</groupId>
      <artifactId>logback-classic</artifactId>
    </dependency>

    <dependency>
      <groupId>commons-codec</groupId>
      <artifactId>commons-codec</artifactId>
    </dependency>
    <dependency>
      <groupId>commons-io</groupId>
      <artifactId>commons-io</artifactId>
    </dependency>
    <dependency>
      <groupId>commons-lang</groupId>
      <artifactId>commons-lang</artifactId>
    </dependency>
    <dependency>
      <groupId>com.google.code.findbugs</groupId>
      <artifactId>jsr305</artifactId>
      <scope>provided</scope>
    </dependency>

    <dependency>
      <groupId>junit</groupId>
      <artifactId>junit</artifactId>
      <scope>test</scope>
    </dependency>
    <dependency>
      <groupId>org.easytesting</groupId>
      <artifactId>fest-assert</artifactId>
      <scope>test</scope>
    </dependency>
    <dependency>
      <groupId>org.mockito</groupId>
      <artifactId>mockito-core</artifactId>
      <scope>test</scope>
    </dependency>
    <dependency>
      <groupId>org.hamcrest</groupId>
      <artifactId>hamcrest-all</artifactId>
      <scope>test</scope>
    </dependency>
    <dependency>
      <groupId>com.google.guava</groupId>
      <artifactId>guava</artifactId>
      <scope>test</scope>
    </dependency>
    <dependency>
      <groupId>org.codehaus.sonar</groupId>
      <artifactId>sonar-process</artifactId>
      <type>test-jar</type>
      <version>${project.version}</version>
    </dependency>
    <dependency>
      <groupId>com.github.kevinsawicki</groupId>
      <artifactId>http-request</artifactId>
      <scope>test</scope>
    </dependency>

  </dependencies>

  <build>
    <plugins>
      <plugin>
        <groupId>org.apache.maven.plugins</groupId>
        <artifactId>maven-surefire-plugin</artifactId>
        <configuration>
          <skipTests>${skipServerTests}</skipTests>
        </configuration>
      </plugin>
    </plugins>
  </build>
</project><|MERGE_RESOLUTION|>--- conflicted
+++ resolved
@@ -3,11 +3,7 @@
   <parent>
     <groupId>org.codehaus.sonar</groupId>
     <artifactId>server</artifactId>
-<<<<<<< HEAD
     <version>5.0-SNAPSHOT</version>
-=======
-    <version>4.5.1-SNAPSHOT</version>
->>>>>>> c48b703b
     <relativePath>../</relativePath>
   </parent>
   <modelVersion>4.0.0</modelVersion>
