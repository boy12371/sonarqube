--- conflicted
+++ resolved
@@ -137,458 +137,6 @@
 import org.sonarqube.ws.Rules;
 
 public class ComputeEngineContainerImpl implements ComputeEngineContainer {
-<<<<<<< HEAD
-  private static final Object[] LEVEL_1_COMPONENTS = new Object[] {
-    ComputeEngineSettings.class,
-    SonarRuntimeFactory.create(System2.INSTANCE, SonarProduct.SONARQUBE, SonarQubeSide.COMPUTE_ENGINE),
-    ServerImpl.class,
-    UuidFactoryImpl.INSTANCE,
-    // no EmbeddedDatabaseFactory.class, creating H2 DB if responsibility of WebServer
-    DefaultDatabase.class,
-    DatabaseChecker.class,
-    // must instantiate deprecated class in 5.2 and only this one (and not its replacement)
-    // to avoid having two SqlSessionFactory instances
-    org.sonar.core.persistence.MyBatis.class,
-    DatabaseServerCompatibility.class,
-    DatabaseVersion.class,
-    PurgeProfiler.class,
-    DefaultServerFileSystem.class,
-    // no TempFolderCleaner.class, responsibility of Web Server
-    new TempFolderProvider(),
-    System2.INSTANCE,
-
-    // user session
-    CeUserSession.class,
-
-    // DB
-    DaoModule.class,
-    // DbClient.class, replaced by CeDbClient to use ReadOnlyPropertiesDao instead of PropertiesDao
-    ReadOnlyPropertiesDao.class,
-    DbClient.class,
-    // MigrationStepModule.class, DB maintenance, responsibility of Web Server
-
-    // Elasticsearch
-    EsSearchModule.class,
-
-    // rules/qprofiles
-    RuleIndex.class,
-    ActiveRuleIndex.class,
-
-    // issues
-    IssueIndex.class,
-
-    // Classes kept for backward compatibility of plugins/libs (like sonar-license) that are directly calling classes from the core
-    // org.sonar.core.properties.PropertiesDao.class, replaced by ReadOnlyPropertiesDao (declared above) which is a ReadOnly implementation
-  };
-  private static final Object[] LEVEL_2_COMPONENTS = new Object[] {
-    // add ReadOnlyPropertiesDao at level2 again so that it shadows PropertiesDao
-    ReadOnlyPropertiesDao.class,
-    DefaultServerUpgradeStatus.class,
-    // no DatabaseMigrator.class, responsibility of Web Server
-
-    // plugins
-    PluginClassloaderFactory.class,
-    CePluginJarExploder.class,
-    PluginLoader.class,
-    CePluginRepository.class,
-    InstalledPluginReferentialFactory.class,
-    ComputeEngineExtensionInstaller.class,
-
-    // depends on plugins
-    // RailsAppsDeployer.class,
-    // JRubyI18n.class,
-    DefaultI18n.class, // used by RuleI18nManager
-    RuleI18nManager.class, // used by DebtRulesXMLImporter
-    Durations.class, // used in Web Services and DebtCalculator
-  };
-  private static final Object[] LEVEL_3_COMPONENTS = new Object[] {
-    PersistentSettings.class,
-    // ServerMetadataPersister.class, server id is the responsibility of Web Server
-    // DefaultHttpDownloader.class, does not make sense to use it from Compute Engine
-    UriReader.class,
-    // ServerIdGenerator.class, server id is the responsibility of Web Server
-  };
-  private static final Object[] LEVEL_4_COMPONENTS = new Object[] {
-    // PluginDownloader.class, no use in CE
-    // Views.class, UI
-    ResourceTypes.class,
-    DefaultResourceTypes.get(),
-    // SettingsChangeNotifier.class, used only by JRuby
-    // PageDecorations.class, used only by JRuby
-    Periods.class, // used by JRuby and EvaluationResultTextConverterImpl
-    // ServerWs.class, no Web Service in CE
-    // BackendCleanup.class, DB maintenance, responsibility of Web Server
-    // IndexDefinitions.class, ES maintenance, responsibility of Web Server
-    // IndexCreator.class, ES maintenance, responsibility of Web Server
-
-    // Activity
-    ActivityIndexer.class,
-    ActivityIndex.class,
-    ActivityService.class,
-    // ActivityIndexDefinition.class, ES maintenance, responsibility of Web Server
-
-    // batch
-    // BatchWsModule.class, no Web Service in CE
-
-    // Dashboard, UI
-    // [...]
-
-    // update center, no Update Center in CE
-
-    // quality profile
-    ActiveRuleIndexer.class,
-    XMLProfileParser.class,
-    XMLProfileSerializer.class,
-    AnnotationProfileParser.class,
-    Rules.QProfiles.class,
-    QProfileLookup.class,
-    QProfileProjectOperations.class,
-    QProfileProjectLookup.class,
-    QProfileComparison.class,
-    BuiltInProfiles.class,
-    // RestoreBuiltInAction.class, no Web Service in CE
-    // org.sonar.server.qualityprofile.ws.SearchAction.class, no Web Service in CE
-    // SearchDataLoader.class, no Web Service in CE
-    // SetDefaultAction.class, no Web Service in CE
-    // ProjectsAction.class, no Web Service in CE
-    // org.sonar.server.qualityprofile.ws.DeleteAction.class, no Web Service in CE
-    // RenameAction.class, no Web Service in CE
-    // CopyAction.class, no Web Service in CE
-    // BackupAction.class, no Web Service in CE
-    // RestoreAction.class, no Web Service in CE
-    // CreateAction.class, no Web Service in CE
-    // ImportersAction.class, no Web Service in
-    // InheritanceAction.class, no Web Service in CE
-    // ChangeParentAction.class, no Web Service in CE
-    // ChangelogAction.class, no Web Service in CE
-    // CompareAction.class, no Web Service in CE
-    // ExportAction.class, no Web Service in CE
-    // ExportersAction.class, no Web Service in CE
-    // QProfilesWs.class, no Web Service in CE
-    // ProfilesWs.class, no Web Service in CE
-    // OldRestoreAction.class, no Web Service in CE
-    // RuleActivationActions.class, no Web Service in CE
-    // BulkRuleActivationActions.class, no Web Service in CE
-    // ProjectAssociationActions.class, no Web Service in CE
-    // RuleActivator.class, indirectly only used in Web Services
-    // QProfileLoader.class, only used in QProfileService
-    // QProfileExporters.class, only used in Web Service and QProfileService
-    // QProfileService.class, depends on UserSession
-    // RuleActivatorContextFactory.class, indirectly only used in Web Services
-    // QProfileFactory.class, indirectly only used in Web Services
-    // QProfileCopier.class, indirectly only used in Web Services
-    // QProfileBackuper.class, indirectly only used in Web Services
-    // QProfileReset.class, indirectly only used in Web Services
-    // RubyQProfileActivityService.class, only used by JRuby
-
-    // rule
-    // RuleIndexDefinition.class, ES maintenance, responsibility of Web Server
-    RuleIndexer.class,
-    AnnotationRuleParser.class,
-    XMLRuleParser.class,
-    DefaultRuleFinder.class,
-    // RuleOperations.class, supposed to be dropped in 4.4
-    // RubyRuleService.class, used by JRuby
-    RuleRepositories.class,
-    DeprecatedRulesDefinitionLoader.class,
-    CommonRuleDefinitionsImpl.class,
-    RuleDefinitionsLoader.class,
-    RulesDefinitionXmlLoader.class,
-    // RuleUpdater.class, only used in Web Services
-    // RuleCreator.class, only used from Ruby or Web Service
-    // RuleDeleter.class, only used from Ruby or Web Service
-    // RuleService.class, only used from Ruby or Web Service
-    // org.sonar.server.rule.ws.UpdateAction.class, no Web Service in CE
-    // RulesWs.class, no Web Service in CE
-    // org.sonar.server.rule.ws.SearchAction.class, no Web Service in CE
-    // org.sonar.server.rule.ws.ShowAction.class, no Web Service in CE
-    // org.sonar.server.rule.ws.CreateAction.class, no Web Service in CE
-    // org.sonar.server.rule.ws.DeleteAction.class, no Web Service in CE
-    // org.sonar.server.rule.ws.ListAction.class, no Web Service in CE
-    // TagsAction.class, no Web Service in CE
-    // RuleMapper.class, only used in Web Services
-    // ActiveRuleCompleter.class, only used in Web Services
-    // RepositoriesAction.class, no Web Service in CE
-    // org.sonar.server.rule.ws.AppAction.class, no Web Service in CE
-
-    // languages
-    Languages.class, // used by CommonRuleDefinitionsImpl
-    // org.sonar.server.language.ws.ListAction.class, no Web Service in CE
-    // LanguageWs.class, no Web Service in CE
-
-    // activity
-    // ActivityMapping.class, no Web Service in CE
-    // org.sonar.server.activity.ws.SearchAction.class, no Web Service in CE
-    // ActivitiesWs.class, no Web Service in CE
-
-    // measure
-    // MeasureFilterFactory.class, used only in MeasureFilterEngine
-    // MeasureFilterExecutor.class, used only in MeasureFilterEngine
-    // MeasureFilterEngine.class, used only in JRubyFacade
-    // MetricsWsModule.class, no Web Service in CE
-    // MeasuresWsModule.class, no Web Service in CE
-    // CustomMeasuresWsModule.class, no Web Service in CE
-    // ProjectFilter.class, used only in GlobalDefaultDashboard
-    // MyFavouritesFilter.class, used only in GlobalDefaultDashboard
-    CoreCustomMetrics.class,
-    DefaultMetricFinder.class,
-    // TimeMachineWs.class, no Web Service in CE
-
-    // quality gates
-    // QualityGates.class, used only in Web Service and RegisterQualityGates
-    // QgateProjectFinder.class, used only in Web Service
-    // org.sonar.server.qualitygate.ws.ListAction.class, no Web Service in CE
-    // org.sonar.server.qualitygate.ws.SearchAction.class, no Web Service in CE
-    // org.sonar.server.qualitygate.ws.ShowAction.class, no Web Service in CE
-    // org.sonar.server.qualitygate.ws.CreateAction.class, no Web Service in CE
-    // org.sonar.server.qualitygate.ws.RenameAction.class, no Web Service in CE
-    // org.sonar.server.qualitygate.ws.CopyAction.class, no Web Service in CE
-    // DestroyAction.class, no Web Service in CE
-    // SetAsDefaultAction.class, no Web Service in CE
-    // UnsetDefaultAction.class, no Web Service in CE
-    // SelectAction.class, no Web Service in CE
-    // DeselectAction.class, no Web Service in CE
-    // CreateConditionAction.class, no Web Service in CE
-    // DeleteConditionAction.class, no Web Service in CE
-    // UpdateConditionAction.class, no Web Service in CE
-    // org.sonar.server.qualitygate.ws.AppAction.class, no Web Service in CE
-    // ProjectStatusAction.class, no Web Service in CE
-    // QGatesWs.class, no Web Service in CE
-
-    // web services
-    // WebServiceEngine.class, no Web Service in CE
-    // WebServicesWs.class, no Web Service in CE
-
-    // localization
-    // L10nWs.class, no Web Service in CE
-
-    // authentication
-    // AuthenticationModule.class, only used for Web Server security
-
-    // users
-    // SecurityRealmFactory.class, only used for Web Server security
-    DeprecatedUserFinder.class,
-    // NewUserNotifier.class, only used in UI or UserUpdater
-    DefaultUserFinder.class,
-    // DefaultUserService.class, used only by Ruby
-    // UserJsonWriter.class, used only in Web Service
-    // UsersWs.class, no Web Service in CE
-    // org.sonar.server.user.ws.CreateAction.class, no Web Service in CE
-    // org.sonar.server.user.ws.UpdateAction.class, no Web Service in CE
-    // org.sonar.server.user.ws.DeactivateAction.class, no Web Service in CE
-    // org.sonar.server.user.ws.ChangePasswordAction.class, no Web Service in CE
-    // CurrentAction.class, no Web Service in CE
-    // org.sonar.server.user.ws.SearchAction.class, no Web Service in CE
-    // org.sonar.server.user.ws.GroupsAction.class, no Web Service in CE
-    // FavoritesWs.class, no Web Service in CE
-    // UserPropertiesWs.class, no Web Service in CE
-    // UserIndexDefinition.class, ES maintenance, responsibility of Web Server
-    UserIndexer.class,
-    UserIndex.class,
-    // UserUpdater.class,
-    // UserTokenModule.class,
-
-    // groups
-    // GroupMembershipFinder.class, // only used byGroupMembershipService
-    // GroupMembershipService.class, // only used by Ruby
-    // UserGroupsModule.class, no Web Service in CE
-
-    // permissions
-    PermissionRepository.class,
-    // PermissionService.class, // depends on UserSession
-    // PermissionUpdater.class, // depends on UserSession
-    // PermissionFinder.class, used only in Web Service
-    // PermissionsWsModule.class, no Web Service in CE
-
-    // components
-    // ProjectsWsModule.class, no Web Service in CE
-    // ComponentsWsModule.class, no Web Service in CE
-    // DefaultComponentFinder.class, only used in DefaultRubyComponentService
-    // DefaultRubyComponentService.class, only used by Ruby
-    ComponentFinder.class, // used in ComponentService
-    ComponentService.class, // used in ReportSubmitter
-    NewAlerts.class,
-    NewAlerts.newMetadata(),
-    ComponentCleanerService.class,
-
-    // views
-    // ViewIndexDefinition.class, ES maintenance, responsibility of Web Server
-    ViewIndexer.class,
-    ViewIndex.class,
-
-    // issues
-    // IssueIndexDefinition.class,
-    IssueIndexer.class,
-    IssueAuthorizationIndexer.class,
-    // ServerIssueStorage.class, indirectly used only in Web Services
-    IssueUpdater.class, // used in Web Services and CE's DebtCalculator
-    FunctionExecutor.class, // used by IssueWorkflow
-    IssueWorkflow.class, // used in Web Services and CE's DebtCalculator
-    // IssueCommentService.class, indirectly used only in Web Services
-    // InternalRubyIssueService.class, indirectly used only in Web Services
-    // IssueChangelogService.class, indirectly used only in Web Services
-    // ActionService.class, indirectly used only in Web Services
-    // IssueBulkChangeService.class, indirectly used only in Web Services
-    // WsResponseCommonFormat.class, indirectly used only in Web Services
-    // IssueWsModule.class, no Web Service in CE
-    // IssueService.class, indirectly used only in Web Services
-    // IssueQueryService.class, used only in Web Services and Ruby
-    NewIssuesEmailTemplate.class,
-    MyNewIssuesEmailTemplate.class,
-    IssueChangesEmailTemplate.class,
-    AlertsEmailTemplate.class,
-    ChangesOnMyIssueNotificationDispatcher.class,
-    ChangesOnMyIssueNotificationDispatcher.newMetadata(),
-    NewIssuesNotificationDispatcher.class,
-    NewIssuesNotificationDispatcher.newMetadata(),
-    MyNewIssuesNotificationDispatcher.class,
-    MyNewIssuesNotificationDispatcher.newMetadata(),
-    DoNotFixNotificationDispatcher.class,
-    DoNotFixNotificationDispatcher.newMetadata(),
-    NewIssuesNotificationFactory.class, // used by SendIssueNotificationsStep
-    EmailNotificationChannel.class,
-
-    // IssueFilterWsModule.class, no Web Service in CE
-
-    // action plan
-    // ActionPlanWs.class, no Web Service in CE
-    // ActionPlanService.class, no Web Service in CE
-
-    // issues actions
-    // AssignAction.class, no Web Service in CE
-    // SetTypeAction.class, no Web Service in CE
-    // PlanAction.class, no Web Service in CE
-    // SetSeverityAction.class, no Web Service in CE
-    // CommentAction.class, no Web Service in CE
-    // TransitionAction.class, no Web Service in CE
-    // AddTagsAction.class, no Web Service in CE
-    // RemoveTagsAction.class, no Web Service in CE
-
-    // technical debt
-    // DebtModelService.class,
-    // DebtModelBackup.class,
-    DebtModelPluginRepository.class,
-    // DebtModelXMLExporter.class,
-    DebtRulesXMLImporter.class,
-
-    // source
-    // HtmlSourceDecorator.class, indirectly used only in Web Service
-    // SourceService.class, indirectly used only in Web Service
-    // SourcesWs.class, no Web Service in CE
-    // org.sonar.server.source.ws.ShowAction.class, no Web Service in CE
-    // LinesAction.class, no Web Service in CE
-    // HashAction.class, no Web Service in CE
-    // RawAction.class, no Web Service in CE
-    // IndexAction.class, no Web Service in CE
-    // ScmAction.class, no Web Service in CE
-
-    // // Duplications
-    // DuplicationsParser.class,
-    // DuplicationsWs.class, no Web Service in CE
-    // DuplicationsJsonWriter.class,
-    // org.sonar.server.duplication.ws.ShowAction.class, no Web Service in CE
-
-    // text
-    // MacroInterpreter.class, only used in Web Services and Ruby
-    // RubyTextService.class,
-
-    // Notifications
-    EmailSettings.class,
-    NotificationService.class,
-    NotificationCenter.class,
-    DefaultNotificationManager.class,
-
-    // Tests
-    // CoverageService.class,
-    // TestsWs.class,
-    // CoveredFilesAction.class,
-    // org.sonar.server.test.ws.ListAction.class,
-    // TestIndexDefinition.class,
-    // TestIndex.class,
-    TestIndexer.class,
-
-    // Properties
-    // PropertiesWs.class, no Web Service in CE
-
-    // TypeValidationModule.class, indirectly used only in Web Service
-
-    // System
-    ServerLogging.class,
-    // RestartAction.class, no Web Service in CE
-    // InfoAction.class, no Web Service in CE
-    // UpgradesAction.class, no Web Service in CE
-    // StatusAction.class, no Web Service in CE
-    // SystemWs.class, no Web Service in CE
-    // SystemMonitor.class, no Monitor in CE, responsibility of Web Server
-    // SonarQubeMonitor.class, no Monitor in CE, responsibility of Web Server
-    // EsMonitor.class, no Monitor in CE, responsibility of Web Server
-    // PluginsMonitor.class, no Monitor in CE, responsibility of Web Server
-    // JvmPropsMonitor.class, no Monitor in CE, responsibility of Web Server
-    // DatabaseMonitor.class, no Monitor in CE, responsibility of Web Server
-    // MigrateDbAction.class, no Web Service in CE
-    // LogsAction.class, no Web Service in CE
-    // ChangeLogLevelAction.class, no Web Service in CE
-    // DbMigrationStatusAction.class, no Web Service in CE
-
-    // Plugins WS
-    // PluginWSCommons.class, no Web Service in CE
-    // PluginUpdateAggregator.class, no Web Service in CE
-    // InstalledAction.class, no Web Service in CE
-    // AvailableAction.class, no Web Service in CE
-    // UpdatesAction.class, no Web Service in CE
-    // PendingAction.class, no Web Service in CE
-    // InstallAction.class, no Web Service in CE
-    // org.sonar.server.plugins.ws.UpdateAction.class, no Web Service in CE
-    // UninstallAction.class, no Web Service in CE
-    // CancelAllAction.class, no Web Service in CE
-    // PluginsWs.class, no Web Service in CE
-
-    // Views plugin
-    // ViewsBootstrap.class, Views not supported in 5.5
-    // ViewsStopper.class, Views not supported in 5.5
-
-    // privileged plugins
-    PrivilegedPluginsBootstraper.class,
-    PrivilegedPluginsStopper.class,
-
-    // Compute engine (must be after Views and Developer Cockpit)
-    CeModule.class,
-    CeQueueModule.class,
-    ProjectAnalysisTaskModule.class,
-    CeTaskProcessorModule.class,
-    // CeWsModule.class, no Web Service in CE
-
-    ProjectSettingsFactory.class,
-
-    // UI
-    // GlobalNavigationAction.class, no Web Service in CE
-    // SettingsNavigationAction.class, no Web Service in CE
-    // ComponentNavigationAction.class, no Web Service in CE
-    // NavigationWs.class, no Web Service in CE
-  };
-  private static final Object[] STARTUP_COMPONENTS = new Object[] {
-    // IndexerStartupTask.class, ES maintenance, responsibility of Web Server
-    EsIndexerEnabler.class,
-    // RegisterMetrics.class, DB maintenance, responsibility of Web Server
-    // RegisterQualityGates.class, DB maintenance, responsibility of Web Server
-    // RegisterRules.class, DB maintenance, responsibility of Web Server
-    // RegisterQualityProfiles.class, DB maintenance, responsibility of Web Server
-    // GeneratePluginIndex.class, ES maintenance, responsibility of Web Server
-    // RegisterNewMeasureFilters.class, DB maintenance, responsibility of Web Server
-    // RegisterDashboards.class, UI related, anyway, DB maintenance, responsibility of Web Server
-    // RegisterPermissionTemplates.class, DB maintenance, responsibility of Web Server
-    // RenameDeprecatedPropertyKeys.class, DB maintenance, responsibility of Web Server
-    LogServerId.class,
-    // RegisterServletFilters.class, Web Server only
-    // RegisterIssueFilters.class, DB maintenance, responsibility of Web Server
-    // RenameIssueWidgets.class, UI related, anyway, DB maintenance, responsibility of Web Server
-    ServerLifecycleNotifier.class,
-    PurgeCeActivities.class,
-    // DisplayLogOnDeprecatedProjects.class, responsibility of Web Server
-    // ClearRulesOverloadedDebt.class, DB maintenance, responsibility of Web Server
-  };
-=======
->>>>>>> 85bfbe28
 
   @CheckForNull
   private ComponentContainer level1;
@@ -1080,7 +628,7 @@
       // Compute engine (must be after Views and Developer Cockpit)
       CeModule.class,
       CeQueueModule.class,
-      ReportProcessingModule.class,
+      ProjectAnalysisTaskModule.class,
       CeTaskProcessorModule.class,
       // CeWsModule.class, no Web Service in CE
 
